# -*- coding: utf-8 -*-
""" Graph Convolutional Network Autoencoder
"""
# Author: Kay Liu <zliu234@uic.edu>
# License: BSD 2 clause

import torch
import argparse
import os.path as osp
import torch.nn.functional as F
from torch_geometric.nn import GCN
import torch_geometric.transforms as T
from sklearn.metrics import roc_auc_score
from torch_geometric.datasets import Planetoid
from sklearn.utils.validation import check_is_fitted

from . import BaseDetector
from ..utils import EarlyStopping
from ..utils.outlier_generator import gen_attribute_outliers,\
    gen_structure_outliers


class GCNAE(BaseDetector):
    """Let us decide the documentation later

    """
    def __init__(self, contamination=0.1):
        super(GCNAE, self).__init__(contamination=contamination)

    def fit(self, G, args):

        # 1. first call the data process
        x, edge_index, labels = self.process_graph(G, args)

        # 2. set the parameters needed for the network from args.
        self.hidden_channels = args.hidden_size
        self.num_layers = args.num_layers
        self.dropout = args.dropout
        self.weight_decay = args.weight_decay

        # TODO: support other activation function
        if args.act:
            self.act = F.relu

        # 3. initialize the detection model
        self.model = GCN(in_channels=x.shape[1],
                         hidden_channels=self.hidden_channels,
                         num_layers=self.num_layers,
                         out_channels=x.shape[1],
                         dropout=self.dropout,
                         act=self.act)

        # 4. check cuda
        if args.gpu >= 0 and torch.cuda.is_available():
            self.device = 'cuda:{}'.format(args.gpu)
        else:
            self.device = 'cpu'

<<<<<<< HEAD
        x = x.to(self.device)
        edge_index = edge_index.to(self.device)
        self.model = self.model.to(self.device)
=======
        x = x.to(device)
        edge_index = edge_index.to(device)
        self.model = self.model.to(device)
>>>>>>> 16073811

        optimizer = torch.optim.Adam(self.model.parameters(), lr=args.lr, weight_decay=self.weight_decay)

        if args.patience > 0:
            es = EarlyStopping(args.patience, args.verbose)

        for epoch in range(args.epoch):
            self.model.train()
            x_ = self.model(x, edge_index)
            loss = F.mse_loss(x_, x)

            optimizer.zero_grad()
            loss.backward()
            optimizer.step()

            # TODO: support more metrics
            score = torch.mean(F.mse_loss(x_, x, reduction='none'), dim=1).detach().cpu().numpy()
            auc = roc_auc_score(labels, score)
            if args.verbose:
                print("Epoch {:04d}: Loss {:.4f} | AUC {:.4f}".format(epoch, loss.item(), auc))

            if args.patience > 0 and es.step(auc, self.model):
                break

        if args.patience > 0:
            self.model.load_state_dict(torch.load('es_checkpoint.pt'))

        self.decision_scores_ = score
        self._process_decision_scores()
        return self

    def decision_function(self, G, args):
        check_is_fitted(self, ['model'])
        self.model.eval()

        x, edge_index, _ = self.process_graph(G, args)

<<<<<<< HEAD
        x = x.to(self.device)
        edge_index = edge_index.to(self.device)
=======
        # 4. check cuda
        if args.gpu >= 0 and torch.cuda.is_available():
            device = 'cuda:{}'.format(args.gpu)
        else:
            device = 'cpu'

        x = x.to(device)
        edge_index = edge_index.to(device)
>>>>>>> 16073811

        x_ = self.model(x, edge_index)
        outlier_scores = torch.mean(F.mse_loss(x_, x, reduction='none'), dim=1).detach().cpu().numpy()
        return outlier_scores

    def process_graph(self, G, args):
        # return feature only
        return G.x, G.edge_index, G.y


if __name__ == '__main__':
    parser = argparse.ArgumentParser()

    parser.add_argument('--hidden_size', type=int, default=16, help='dimension of hidden embedding (default: 16)')
    parser.add_argument('--num_layers', type=int, default=2, help='number of hidden layers in GCN (default: 2)')
    parser.add_argument('--epoch', type=int, default=100, help='maximum training epoch')
    parser.add_argument('--lr', type=float, default=4e-3, help='learning rate')
    parser.add_argument('--dropout', type=float, default=0.1, help='dropout rate')
    parser.add_argument('--weight_decay', type=float, default=1e-3, help='weight decay')
    parser.add_argument("--act", type=bool, default=True, help="using activation function or not")
    parser.add_argument("--gpu", type=int, default=0, help="GPU Index, -1 for using CPU (default: 0)")
    parser.add_argument("--verbose", type=bool, default=False, help="print log information")
    parser.add_argument("--patience", type=int, default=10,
                        help="early stopping patience, 0 for disabling early stopping (default: 10)")

    args = parser.parse_args()

    # data loading
    path = osp.join(osp.dirname(osp.realpath(__file__)), '..', 'data', 'Cora')
    data = Planetoid(path, 'Cora', transform=T.NormalizeFeatures())[0]

    data, ys = gen_structure_outliers(data, 10, 10)
    data, yf = gen_attribute_outliers(data, 100, 30)
    data.y = torch.logical_or(torch.tensor(ys), torch.tensor(yf))

    # model initialization
    clf = GCNAE()

    print('training...')
    clf.fit(data, args)
    print()

    print('predicting for probability')
    prob = clf.predict_proba(data, args)
    print('Probability', prob)
    print()

    print('predicting for raw scores')
    outlier_scores = clf.decision_function(data, args)
    print('Raw scores', outlier_scores)
    print()

    print('predicting for labels')
    labels = clf.predict(data, args)
    print('Labels', labels)
    print()

    print('predicting for labels with confidence')
    labels, confidence = clf.predict(data, args, return_confidence=True)
    print('Labels', labels)
    print('Confidence', confidence)
    print()<|MERGE_RESOLUTION|>--- conflicted
+++ resolved
@@ -56,15 +56,9 @@
         else:
             self.device = 'cpu'
 
-<<<<<<< HEAD
         x = x.to(self.device)
         edge_index = edge_index.to(self.device)
         self.model = self.model.to(self.device)
-=======
-        x = x.to(device)
-        edge_index = edge_index.to(device)
-        self.model = self.model.to(device)
->>>>>>> 16073811
 
         optimizer = torch.optim.Adam(self.model.parameters(), lr=args.lr, weight_decay=self.weight_decay)
 
@@ -102,19 +96,8 @@
 
         x, edge_index, _ = self.process_graph(G, args)
 
-<<<<<<< HEAD
         x = x.to(self.device)
         edge_index = edge_index.to(self.device)
-=======
-        # 4. check cuda
-        if args.gpu >= 0 and torch.cuda.is_available():
-            device = 'cuda:{}'.format(args.gpu)
-        else:
-            device = 'cpu'
-
-        x = x.to(device)
-        edge_index = edge_index.to(device)
->>>>>>> 16073811
 
         x_ = self.model(x, edge_index)
         outlier_scores = torch.mean(F.mse_loss(x_, x, reduction='none'), dim=1).detach().cpu().numpy()
