from .base import BaseDetector
from .mlpae import MLPAE
from .gcnae import GCNAE
from .dominant import DOMINANT
<<<<<<< HEAD
from .guide import GUIDE
from .done import DONE
from .adone import AdONE
=======
from .one import ONE
from .guide import Guide
from .done import DONE
>>>>>>> 077ffcb4
<|MERGE_RESOLUTION|>--- conflicted
+++ resolved
@@ -2,12 +2,7 @@
 from .mlpae import MLPAE
 from .gcnae import GCNAE
 from .dominant import DOMINANT
-<<<<<<< HEAD
-from .guide import GUIDE
-from .done import DONE
-from .adone import AdONE
-=======
 from .one import ONE
 from .guide import Guide
 from .done import DONE
->>>>>>> 077ffcb4
+from .adone import AdONE